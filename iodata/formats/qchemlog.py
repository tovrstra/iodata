# IODATA is an input and output module for quantum chemistry.
# Copyright (C) 2011-2019 The IODATA Development Team
#
# This file is part of IODATA.
#
# IODATA is free software; you can redistribute it and/or
# modify it under the terms of the GNU General Public License
# as published by the Free Software Foundation; either version 3
# of the License, or (at your option) any later version.
#
# IODATA is distributed in the hope that it will be useful,
# but WITHOUT ANY WARRANTY; without even the implied warranty of
# MERCHANTABILITY or FITNESS FOR A PARTICULAR PURPOSE.  See the
# GNU General Public License for more details.
#
# You should have received a copy of the GNU General Public License
# along with this program; if not, see <http://www.gnu.org/licenses/>
# --
"""Q-Chem Log file format.

This module will load Q-Chem log file into IODATA.
"""

from typing import Tuple
from distutils.util import strtobool

import numpy as np

from ..docstrings import document_load_one
from ..orbitals import MolecularOrbitals
from ..periodic import sym2num
from ..utils import LineIterator, angstrom, kcalmol, calmol, kjmol

__all__ = []

PATTERNS = ['*.qchemlog']


@document_load_one("qchemlog",
                   ['atcoords', 'atmasses', 'atnums', 'energy', 'g_rot', 'mo',
                    'lot', 'obasis_name', 'run_type', 'extra'],
                   ['athessian'])
def load_one(lit: LineIterator) -> dict:
    """Do not edit this docstring. It will be overwritten."""
    data = load_qchemlog_low(lit)

    # add these labels if they are loaded
    result_labels = ['atcoords', 'atmasses', 'atnums', 'energy', 'g_rot',
                     'run_type', 'athessian', 'lot', 'obasis_name']
    result = {label: data[label] for label in result_labels if data.get(label) is not None}

    # mulliken charges
    if data.get("mulliken_charges") is not None:
        result["atcharges"] = {"mulliken": data["mulliken_charges"]}

    # build molecular orbitals
    # ------------------------
<<<<<<< HEAD
    if data['unrestricted']:
        # unrestricted case
=======
    # restricted case
    if not data['unrestricted']:
        mo_energies = np.concatenate((data['mo_a_occ'], data['mo_a_vir']), axis=0)
        mo_occs = np.zeros(data['norba'])
        mo_occs[:data['alpha_elec']] = 1.0
        mo_occs[:data['beta_elec']] += 1.0
        mo = MolecularOrbitals("restricted", data['norba'], data['norba'],
                               occs=mo_occs, energies=mo_energies)
    # unrestricted case
    else:
>>>>>>> 4a9b322c
        mo_energies = np.concatenate((data['mo_a_occ'], data['mo_a_vir'],
                                      data['mo_b_occ'], data['mo_b_vir']), axis=0)
        mo_occs = np.zeros(data['norba'] + data['norbb'])
        # number of alpha & beta electrons and number of alpha molecular orbitals
        na, nb = data['alpha_elec'], data['beta_elec']
        na_mo = len(data['mo_a_occ']) + len(data['mo_a_vir'])
        mo_occs[:na] = 1.0
        mo_occs[na_mo: na_mo + nb] = 1.0
        mo = MolecularOrbitals("unrestricted", data['norba'], data['norbb'],
<<<<<<< HEAD
                               mo_occs, mo_coeffs, mo_energies, None)
    else:
        # restricted case
        mo_energies = np.concatenate((data['mo_a_occ'], data['mo_a_vir']), axis=0)
        mo_coeffs = np.full((data['nbasis'], data['norba']), np.nan)
        mo_occs = np.zeros(mo_coeffs.shape[1])
        mo_occs[:data['alpha_elec']] = 1.0
        mo_occs[:data['beta_elec']] += 1.0
        mo = MolecularOrbitals("restricted", data['norba'], data['norba'],
                               mo_occs, mo_coeffs, mo_energies, None)
=======
                               occs=mo_occs, energies=mo_energies)
>>>>>>> 4a9b322c
    result['mo'] = mo

    # moments
    moments = {}
    if 'dipole' in data:
        moments[(1, 'c')] = data['dipole']
    if 'quadrupole' in data:
        # Convert to alphabetical ordering: xx, xy, xz, yy, yz, zz
        moments[(2, 'c')] = data['quadrupole'][[0, 1, 3, 2, 4, 5]]
    # check total dipole parsed
    if 'dipole_tol' in data and 'dipole' in data:
        assert abs(np.linalg.norm(data['dipole']) - data['dipole_tol']) < 1.0e-4
    if moments:
        result['moments'] = moments

    # extra dictionary
    # ----------------
    # add labels to extra dictionary if they are loaded
    extra_labels = ['nuclear_repulsion_energy', 'polarizability_tensor', 'imaginary_freq',
                    'vib_energy', 'eda2', 'frags']

    extra = {label: data[label] for label in extra_labels if data.get(label) is not None}
    # if present, convert vibrational energy from kcal/mol to "atomic units + K"
    if 'vib_energy' in extra:
        extra['vib_energy'] *= kcalmol

    # if present, convert enthalpy terms from kcal/mol to "atomic units + K"
    if 'enthalpy_dict' in data:
        extra['enthalpy_dict'] = {k: v * kcalmol for k, v in data['enthalpy_dict'].items()}

    # if present, convert entropy terms from cal/mol.K to "atomic units + Kalvin"
    if 'entropy_dict' in data:
        extra['entropy_dict'] = {k: v * calmol for k, v in data['entropy_dict'].items()}

    # if present, convert eda terms from kj/mol to atomic units
    if 'eda2' in data:
        extra['eda2'] = {k: v * kjmol for k, v in data['eda2'].items()}

    result['extra'] = extra
    return result


def load_qchemlog_low(lit: LineIterator) -> dict:  # pylint: disable=too-many-branches
    """Load the information from Q-Chem log file."""
    data = {}
    while True:
        try:
            line = next(lit).strip()
        except StopIteration:
            # Read until the end of the file.
            break

        # job specifications
        if line.startswith('$rem') and 'run_type' not in data:
            data.update(_helper_rem_job(lit))

        # standard nuclear orientation (make sure multi-step jobs does not over-write this)
        elif line.startswith('Standard Nuclear Orientation (Angstroms)') and 'atcoords' not in data:
            data.update(_helper_structure(lit))

        # standard nuclear orientation for fragments in EDA jobs
        elif line.startswith('Standard Nuclear Orientation (Angstroms)'):
            if 'frags' not in data:
                data['frags'] = []
            data['frags'].append(_helper_structure(lit))

        # energy (the last energy in a multi-step job)
        elif line.startswith('Total energy in the final basis set'):
            data['energy'] = float(line.split()[-1])
        elif line.startswith('the SCF tolerance is set'):
            data['energy'] = _helper_energy(lit)

        # orbital energies (the last orbital energies in a multi-step job)
        elif line.startswith('Orbital Energies (a.u.)') and not data['unrestricted']:
            result = _helper_orbital_energies_restricted(lit)
            data['mo_a_occ'], data['mo_a_vir'] = result
            # compute number of alpha
            data['norba'] = len(data['mo_a_occ']) + len(data['mo_a_vir'])

        # orbital energies (the last orbital energies in a multi-step job)
        elif line.startswith('Orbital Energies (a.u.)') and data['unrestricted']:
            data.update(_helper_orbital_energies_unrestricted(lit))
            # compute number of alpha and beta molecular orbitals
            data['norba'] = len(data['mo_a_occ']) + len(data['mo_a_vir'])
            data['norbb'] = len(data['mo_b_occ']) + len(data['mo_b_vir'])

        # mulliken charges (the last charges in a multi-step job)
        elif line.startswith('Ground-State Mulliken Net Atomic Charges'):
            data['mulliken_charges'] = _helper_mulliken(lit)

        # cartesian multipole moments (the last mutipole moments in a multi-step job)
        elif line.startswith('Cartesian Multipole Moments'):
            data['dipole'], data['quadrupole'], data['dipole_tol'] = _helper_dipole_moments(lit)

        # polarizability matrix
        elif line.startswith('Polarizability Matrix (a.u.)'):
            data['polarizability_tensor'] = _helper_polar(lit)

        # hessian matrix
        elif line.startswith('Hessian of the SCF Energy'):
            data['athessian'] = _helper_hessian(lit, len(data['atnums']))

        # vibrational analysis
        elif line.startswith('**                       VIBRATIONAL ANALYSIS'):
            data['imaginary_freq'], data['vib_energy'], data['atmasses'] = _helper_vibrational(lit)

        # rotational symmetry number
        elif line.startswith('Rotational Symmetry Number'):
            data['g_rot'] = int(line.split()[-1])
            data['enthalpy_dict'], data['entropy_dict'] = _helper_thermo(lit)

        # energy decomposition analysis 2 (EDA2)
        elif line.startswith('Results of EDA2'):
            eda2 = _helper_eda2(lit)
            # add fragment energies to frags
            energies = eda2.pop('energies')
            for index, energy in enumerate(energies):
                data['frags'][index]['energy'] = energy
            data['eda2'] = eda2

    return data


def _helper_rem_job(lit: LineIterator) -> Tuple:
    """Load job specifications from Q-Chem output file format."""
    data_rem = {}
    for line in lit:
        if line.strip() == '$end':
            break
        line = line.strip()
        # parse job type section; some sections might not be available
        if line.lower().startswith('jobtype'):
            data_rem['run_type'] = line.split()[1].lower()
        elif line.lower().startswith('method'):
            data_rem['lot'] = line.split()[1].lower()
        elif line.lower().startswith('unrestricted'):
            data_rem['unrestricted'] = bool(strtobool(line.split()[1]))
        elif line.split()[0].lower() == 'basis':
            data_rem['obasis_name'] = line.split()[1].lower()
        elif line.lower().startswith('symmetry'):
            data_rem['symm'] = bool(strtobool(line.split()[1]))
    return data_rem


def _helper_structure(lit: LineIterator):
    """Load electron information from Q-Chem output file format."""
    next(lit)
    next(lit)
    # atomic numbers and atomic coordinates (converted to A.U)
    atsymbols = []
    atcoords = []
    for line in lit:
        if line.strip().startswith('-------------'):
            break
        atsymbols.append(line.split()[1])
        atcoords.append([float(i) for i in line.split()[2:]])
    subdata = {"atnums": np.array([sym2num[i] for i in atsymbols]),
               "atcoords": np.array(atcoords) * angstrom,
               "nuclear_repulsion_energy": float(next(lit).split()[-2])}
    # number of alpha and beta elections
    line = next(lit).split()
    subdata["alpha_elec"] = int(line[2])
    subdata["beta_elec"] = int(line[5])
    # number of basis functions
    next(lit)
    subdata["nbasis"] = int(next(lit).split()[-3])

    return subdata


def _helper_energy(lit: LineIterator):
    for line in lit:
        if line.strip().endswith('Convergence criterion met'):
            energy = float(line.split()[1])
            break
    return energy


def _helper_orbital_energies_restricted(lit: LineIterator) -> Tuple:
    """Load occupied and virtual orbital energies for restricted calculation."""
    # alpha occupied MOs
    mo_a_occupied = _helper_section('-- Occupied --', '-- Virtual --', lit, backward=True)
    # alpha unoccupied MOs
    mo_a_unoccupied = _helper_section('-- Virtual --', '-' * 62, lit, backward=False)
    return mo_a_occupied, mo_a_unoccupied


def _helper_orbital_energies_unrestricted(lit: LineIterator) -> Tuple:
    """Load occupied and virtual orbital energies for unrestricted calculation."""
    subdata = dict()
    # alpha occupied MOs
    subdata['mo_a_occ'] = _helper_section('-- Occupied --', '-- Virtual --', lit, backward=True)
    # alpha unoccupied MOs
    subdata['mo_a_vir'] = _helper_section('-- Virtual --', '', lit, backward=False)
    # beta occupied MOs
    subdata['mo_b_occ'] = _helper_section('-- Occupied --', '-- Virtual --', lit, backward=True)
    # beta unoccupied MOs
    subdata['mo_b_vir'] = _helper_section('-- Virtual --', '-' * 62, lit, backward=False)
    return subdata


def _helper_section(start: str, end: str, lit: LineIterator, backward: bool = False) -> np.ndarray:
    """Load data between starting and ending strings."""
    data = []
    for line in lit:
        line_str = line.strip()
        if line_str == start:
            break
    for line in lit:
        if line.strip() != end:
            data.extend(line.split())
        else:
            break
    if backward:
        lit.back(line)
    return np.array(data, dtype=float)


def _helper_mulliken(lit: LineIterator) -> np.ndarray:
    """Load mulliken net atomic charges."""
    # skip line between 'Ground-State Mulliken Net Atomic Charges' line & atomic charge entries
    while True:
        line = next(lit).strip()
        if line.startswith('------'):
            break
    # store atomic charges until enf of table is reached
    mulliken_charges = []
    for line in lit:
        if line.strip().startswith('--------'):
            break
        mulliken_charges.append(line.split()[2])
    return np.array(mulliken_charges, dtype=float)


def _helper_dipole_moments(lit: LineIterator) -> Tuple:
    """Load cartesian multiple moments."""
    for line in lit:
        if line.strip().startswith('Dipole Moment (Debye)'):
            break
    # parse dipole moment (only load the float numbers)
    dipole = next(lit).split()
    dipole = np.array([float(dipole) for idx, dipole in enumerate(dipole) if idx % 2 != 0])
    # parse total dipole moment
    dipole_tol = float(next(lit).split()[-1])
    # parse quadrupole moment (xx, xy, yy, xz, yz, zz)
    next(lit)
    quadrupole = next(lit).split()
    quadrupole.extend(next(lit).split())
    quadrupole = np.array([float(dipole) for idx, dipole in enumerate(quadrupole) if idx % 2 != 0])
    return dipole, quadrupole, dipole_tol


def _helper_polar(lit: LineIterator) -> np.ndarray:
    """Load polarizability matrix."""
    next(lit)
    polarizability_tensor = []
    for line in lit:
        if line.strip().startswith('Calculating analytic Hessian'):
            break
        polarizability_tensor.append(line.split()[1:])
    return np.array(polarizability_tensor, dtype=float)


def _helper_hessian(lit: LineIterator, natom: int) -> np.ndarray:
    """Load hessian matrix."""
    # hessian in Cartesian coordinates, shape(3 * natom, 3 * natom)
    col_idx = [int(i) for i in next(lit).split()]
    hessian = np.empty((natom * 3, natom * 3), dtype=object)
    for line in lit:
        if line.strip().startswith('****************'):
            break
        if line.startswith('            '):
            col_idx = [int(i) for i in line.split()]
        else:
            line_list = line.split()
            row_idx = int(line_list[0]) - 1
            hessian[row_idx, col_idx[0] - 1:col_idx[-1]] = line_list[1:]
    return hessian.astype(float)


def _helper_vibrational(lit: LineIterator) -> Tuple:
    """Load vibrational analysis."""
    for line in lit:
        if line.strip().startswith('This Molecule has'):
            break
    # pylint: disable= W0631
    imaginary_freq = int(line.split()[3])
    vib_energy = float(next(lit).split()[-2])
    next(lit)
    atmasses = []
    for line in lit:
        if line.strip().startswith('Molecular Mass:'):
            break
        atmasses.append(line.split()[-1])
    atmasses = np.array(atmasses, dtype=float)
    return imaginary_freq, vib_energy, atmasses


def _helper_thermo(lit: LineIterator) -> Tuple:
    """Load thermodynamics properties."""
    enthalpy_dict = {}
    entropy_dict = {}
    for line in lit:
        line_str = line.strip()
        if line_str.startswith('Archival summary:'):
            break
        if line_str.startswith('Translational Enthalpy'):
            enthalpy_dict['trans_enthalpy'] = float(line_str.split()[-2])
        elif line_str.startswith('Rotational Enthalpy'):
            enthalpy_dict['rot_enthalpy'] = float(line_str.split()[-2])
        elif line_str.startswith('Vibrational Enthalpy'):
            enthalpy_dict['vib_enthalpy'] = float(line_str.split()[-2])
        elif line_str.startswith('Total Enthalpy'):
            enthalpy_dict['enthalpy_total'] = float(line_str.split()[-2])
        elif line_str.startswith('Translational Entropy'):
            entropy_dict['trans_entropy'] = float(line_str.split()[-2])
        elif line_str.startswith('Rotational Entropy'):
            entropy_dict['rot_entropy'] = float(line_str.split()[-2])
        elif line_str.startswith('Vibrational Entropy'):
            entropy_dict['vib_entropy'] = float(line_str.split()[-2])
        elif line_str.startswith('Total Entropy'):
            entropy_dict['entropy_total'] = float(line_str.split()[-2])
    return enthalpy_dict, entropy_dict


def _helper_eda2(lit: LineIterator) -> dict:  # pylint: disable=too-many-branches
    """Load Energy decomposition information."""
    next(lit)
    eda2 = {}
    for line in lit:

        if line.strip().startswith('Fragment Energies'):
            for line_2 in lit:
                if line_2.strip().startswith('-----'):
                    break
                eda2.setdefault('energies', []).append(float(line_2.split()[-1]))

        if line.strip().startswith('Orthogonal Fragment Subspace Decomposition'):
            next(lit)
            for line_2 in lit:
                if line_2.strip().startswith('-----'):
                    break
                info = line_2.split()
                if info[0] in ['E_elec', 'E_pauli', 'E_disp']:
                    eda2[info[0].lower()] = float(info[-1])

        elif line.strip().startswith('Terms summing to E_pauli'):
            next(lit)
            for line_2 in lit:
                if line_2.strip().startswith('-----'):
                    break
                info = line_2.split()
                if info[0] in ['E_kep_pauli', 'E_disp_free_pauli']:
                    eda2[info[0].lower()] = float(info[-1])

        elif line.strip().startswith('Classical Frozen Decomposition'):
            next(lit)
            for line_2 in lit:
                if line_2.strip().startswith('-----'):
                    break
                info = line_2.split()
                if info[0] in ['E_cls_elec', 'E_cls_pauli']:
                    eda2[info[0].lower()] = float(info[5])
                elif info[0].split("[")[1] == 'E_mod_pauli':
                    eda2[info[0].split("[")[1].lower()] = float(info[5])

        elif line.strip().startswith('Simplified EDA Summary'):
            next(lit)
            for line_2 in lit:
                if line_2.strip().startswith('-----'):
                    break
                info = line_2.split()
                if info[0] in ['PREPARATION', 'FROZEN', 'DISPERSION', 'POLARIZATION', 'TOTAL']:
                    eda2[info[0].lower()] = float(info[1])
                elif info[0].split("[")[-1] == 'PAULI':
                    eda2[info[0].split("[")[-1].lower()] = float(info[1].split("]")[0])
                elif info[0] == 'CHARGE':
                    eda2[info[0].lower() + ' ' + info[1].lower()] = float(info[2])

        elif line.strip().startswith('-------------------------------------------------------'):
            break

    return eda2<|MERGE_RESOLUTION|>--- conflicted
+++ resolved
@@ -55,21 +55,8 @@
 
     # build molecular orbitals
     # ------------------------
-<<<<<<< HEAD
     if data['unrestricted']:
         # unrestricted case
-=======
-    # restricted case
-    if not data['unrestricted']:
-        mo_energies = np.concatenate((data['mo_a_occ'], data['mo_a_vir']), axis=0)
-        mo_occs = np.zeros(data['norba'])
-        mo_occs[:data['alpha_elec']] = 1.0
-        mo_occs[:data['beta_elec']] += 1.0
-        mo = MolecularOrbitals("restricted", data['norba'], data['norba'],
-                               occs=mo_occs, energies=mo_energies)
-    # unrestricted case
-    else:
->>>>>>> 4a9b322c
         mo_energies = np.concatenate((data['mo_a_occ'], data['mo_a_vir'],
                                       data['mo_b_occ'], data['mo_b_vir']), axis=0)
         mo_occs = np.zeros(data['norba'] + data['norbb'])
@@ -79,7 +66,6 @@
         mo_occs[:na] = 1.0
         mo_occs[na_mo: na_mo + nb] = 1.0
         mo = MolecularOrbitals("unrestricted", data['norba'], data['norbb'],
-<<<<<<< HEAD
                                mo_occs, mo_coeffs, mo_energies, None)
     else:
         # restricted case
@@ -90,9 +76,6 @@
         mo_occs[:data['beta_elec']] += 1.0
         mo = MolecularOrbitals("restricted", data['norba'], data['norba'],
                                mo_occs, mo_coeffs, mo_energies, None)
-=======
-                               occs=mo_occs, energies=mo_energies)
->>>>>>> 4a9b322c
     result['mo'] = mo
 
     # moments
